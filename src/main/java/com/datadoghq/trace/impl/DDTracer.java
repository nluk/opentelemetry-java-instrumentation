--- conflicted
+++ resolved
@@ -42,9 +42,9 @@
         throw new UnsupportedOperationException();
     }
 
-    public void write(List<DDSpan> trace) {
+    public void write(List<Span> trace) {
         if (trace.size() == 0) return;
-        if (this.sampler.sample(trace.get(0))) {
+        if (this.sampler.sample((DDSpan)trace.get(0))) {
             this.writer.write(trace);
         }
     }
@@ -159,13 +159,7 @@
                     this.resourceName,
                     this.parent == null ? null : p.getBaggageItems(),
                     errorFlag,
-<<<<<<< HEAD
-                    null,
-                    this.parent == null ? this.spanType : p.getSpanType(),
-                    true,
-=======
-                    this.spanType,
->>>>>>> df4e0eb7
+					this.parent == null ? this.spanType : p.getSpanType(),
                     this.parent == null ? null : p.getTrace(),
                     DDTracer.this
             );
